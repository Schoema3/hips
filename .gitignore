build
run
installed
<<<<<<< HEAD
data
.DS_Store
examples/**
post/**
=======
.DS_Store
>>>>>>> ecd71e50
<|MERGE_RESOLUTION|>--- conflicted
+++ resolved
@@ -1,11 +1,6 @@
 build
 run
 installed
-<<<<<<< HEAD
-data
 .DS_Store
 examples/**
-post/**
-=======
-.DS_Store
->>>>>>> ecd71e50
+post/**